import datetime
from pathlib import Path
from typing import List

from immuneML.data_model.dataset.Dataset import Dataset
from immuneML.environment.Label import Label
from immuneML.environment.LabelConfiguration import LabelConfiguration
from immuneML.hyperparameter_optimization.HPSetting import HPSetting
from immuneML.hyperparameter_optimization.core.HPSelection import HPSelection
from immuneML.hyperparameter_optimization.core.HPUtil import HPUtil
from immuneML.hyperparameter_optimization.states.HPAssessmentState import HPAssessmentState
from immuneML.hyperparameter_optimization.states.TrainMLModelState import TrainMLModelState
from immuneML.ml_methods.MLMethod import MLMethod
from immuneML.reports.ReportUtil import ReportUtil
from immuneML.util.PathBuilder import PathBuilder
from immuneML.workflows.instructions.MLProcess import MLProcess
import ray


@ray.remote
class HPAssessment:

    @staticmethod
    def _combine_states(states: List[TrainMLModelState]) -> TrainMLModelState:
        combined_state = states[0]

        for state in states[1:]:
            combined_state.hp_settings.extend(state.hp_settings)
            combined_state.reports.update(state.reports)
            combined_state.optimal_hp_items.update(state.optimal_hp_items)
            combined_state.optimal_hp_item_paths.update(state.optimal_hp_item_paths)
            combined_state.assessment_states.extend(state.assessment_states)
            combined_state.report_results.extend(state.report_results)

        return combined_state

    @staticmethod
    def run_assessment(state: TrainMLModelState) -> TrainMLModelState:

        ray.init(address='auto')

        state = HPAssessment._create_root_path(state)
        train_val_datasets, test_datasets = HPUtil.split_data(state.dataset, state.assessment, state.path,
                                                              state.label_configuration)
        n_splits = len(train_val_datasets)

        state = HPAssessment._create_root_path(state)
        train_val_datasets, test_datasets = HPUtil.split_data(state.dataset, state.assessment, state.path, state.label_configuration)
        n_splits = len(train_val_datasets)

        states = []

        ### split into n ray tasks
        for index in range(n_splits):
            states.append(HPAssessment.run_assessment_split.remote(state, train_val_datasets[index], test_datasets[index], 0, index))

        states = ray.get(states)

        ### combine every state into a single state (last state)
        combined_state = HPAssessment._combine_states(states)

        ray.shutdown()
        return combined_state



    @staticmethod
    def _create_root_path(state: TrainMLModelState) -> TrainMLModelState:
        name = state.name if state.name is not None else "result"
        state.path = state.path / name
        return state

    @staticmethod
    @ray.remote
    def run_assessment_split(state, train_val_dataset, test_dataset, split_index: int, n_splits):
        """run inner CV loop (selection) and retrain on the full train_val_dataset after optimal model is chosen"""

        print(
            f'{datetime.datetime.now()}: Training ML model: running outer CV loop: started split {split_index + 1}/{n_splits}.\n',
            flush=True)

        current_path = HPAssessment.create_assessment_path(state, split_index)

        assessment_state = HPAssessmentState(split_index, train_val_dataset, test_dataset, current_path,
                                             state.label_configuration)

        # going to cause issues?
        state.assessment_states.append(assessment_state)

        state = HPSelection.run_selection(state, train_val_dataset, current_path, split_index)
        state = ray.get(HPAssessment.run_assessment_split_per_label.remote(state, split_index))


        assessment_state.train_val_data_reports = ReportUtil.run_data_reports(train_val_dataset, state.assessment.reports.data_split_reports.values(),
                                                                              current_path / "data_report_train", state.number_of_processes, state.context)
        assessment_state.test_data_reports = ReportUtil.run_data_reports(test_dataset, state.assessment.reports.data_split_reports.values(),
                                                                         current_path / "data_report_test", state.number_of_processes, state.context)

        print(
            f'{datetime.datetime.now()}: Training ML model: running outer CV loop: finished split {split_index + 1}/{n_splits}.\n',
            flush=True)

        return state

    @staticmethod
    @ray.remote
    def run_assessment_split_per_label(state: TrainMLModelState, split_index: int):
        """iterate through labels and hp_settings and retrain all models"""
        n_labels = state.label_configuration.get_label_count()

        for idx, label in enumerate(state.label_configuration.get_label_objects()):

            print(f"{datetime.datetime.now()}: Training ML model: running the inner loop of nested CV: "
                  f"retrain models for label {label.name} (label {idx + 1} / {n_labels}).\n", flush=True)

            path = state.assessment_states[split_index].path

            for index, hp_setting in enumerate(state.hp_settings):

                if hp_setting != state.assessment_states[split_index].label_states[label.name].optimal_hp_setting:
                    setting_path = path / f"{label.name}_{hp_setting}/"
                else:
                    setting_path = path / f"{label.name}_{hp_setting}_optimal/"

                train_val_dataset = state.assessment_states[split_index].train_val_dataset
                test_dataset = state.assessment_states[split_index].test_dataset
                state = HPAssessment.reeval_on_assessment_split(state, train_val_dataset, test_dataset, hp_setting,
                                                                setting_path, label, split_index)

            print(f"{datetime.datetime.now()}: Training ML model: running the inner loop of nested CV: completed retraining models "
                  f"for label {label.name} (label {idx + 1} / {n_labels}).\n", flush=True)

        return state

    @staticmethod
<<<<<<< HEAD

=======
>>>>>>> c8a1619b
    def reeval_on_assessment_split(state, train_val_dataset: Dataset, test_dataset: Dataset, hp_setting: HPSetting, path: Path, label: Label,
                                   split_index: int) -> MLMethod:
        """retrain model for specific label, assessment split and hp_setting"""

        assessment_item = MLProcess(train_dataset=train_val_dataset, test_dataset=test_dataset, label=label,
                                    metrics=state.metrics,
                                    optimization_metric=state.optimization_metric, path=path, hp_setting=hp_setting,
                                    report_context=state.context,
                                    ml_reports=state.assessment.reports.model_reports.values(),
                                    number_of_processes=state.number_of_processes,
                                    encoding_reports=state.assessment.reports.encoding_reports.values(),
                                    label_config=LabelConfiguration([label])).run(split_index)

        state.assessment_states[split_index].label_states[label.name].assessment_items[str(hp_setting)] = assessment_item

        return state

    @staticmethod
    def create_assessment_path(state, split_index):
        current_path = state.path / f"split_{split_index + 1}"
        PathBuilder.build(current_path)
        return current_path<|MERGE_RESOLUTION|>--- conflicted
+++ resolved
@@ -63,6 +63,7 @@
         return combined_state
 
 
+        return state
 
     @staticmethod
     def _create_root_path(state: TrainMLModelState) -> TrainMLModelState:
@@ -133,10 +134,6 @@
         return state
 
     @staticmethod
-<<<<<<< HEAD
-
-=======
->>>>>>> c8a1619b
     def reeval_on_assessment_split(state, train_val_dataset: Dataset, test_dataset: Dataset, hp_setting: HPSetting, path: Path, label: Label,
                                    split_index: int) -> MLMethod:
         """retrain model for specific label, assessment split and hp_setting"""
